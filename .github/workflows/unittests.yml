--- conflicted
+++ resolved
@@ -6,11 +6,7 @@
     runs-on: ${{ matrix.os }}
     strategy:
       matrix:
-<<<<<<< HEAD
-        python-version: ["3.8", "3.9", "3.10", "3.11", "3.12""]
-=======
         python-version: ["3.8", "3.9", "3.10", "3.11", "3.12"]
->>>>>>> 6ce43f18
         os: [ubuntu-latest]
     steps:
       - uses: actions/checkout@v4
